# main.py
from fastapi import FastAPI
from dotenv import load_dotenv
from backend.chat_logic import chat_router
import os
from fastapi.middleware.cors import CORSMiddleware # Import CORSMiddleware

load_dotenv()

app = FastAPI(
    title="AI Chat API",
    description="A FastAPI application for AI-powered chat with RAG capabilities using ChromaDB and Groq",
    version="1.0.0",
    docs_url="/docs",
    redoc_url="/redoc"
)

# --- CORS Configuration Start ---
# Define the origins that are allowed to make requests to your API
origins = [
    "http://localhost:3000",          # Your frontend local development server
    "http://127.0.0.1:8000",          # If testing locally with frontend on same machine
    # Add your deployed frontend domain here when you have one
    # For example: "https://your-deployed-frontend.onrender.com",
    # You might temporarily use "*" for local testing, but it's not secure for production.
    # If you remove "http://localhost:3000" after local testing, ensure your deployed frontend domain is here.
]

# Add the CORS middleware to your FastAPI application
app.add_middleware(
    CORSMiddleware,
    allow_origins=origins,            # List of allowed origins
    allow_credentials=True,           # Allow cookies to be included in cross-origin HTTP requests
    allow_methods=["*"],              # Allow all HTTP methods (GET, POST, PUT, DELETE, etc.)
    allow_headers=["*"],              # Allow all headers in cross-origin HTTP requests
)
# --- CORS Configuration End ---

app.include_router(chat_router)

@app.get("/", tags=["Root"])
async def root():
<<<<<<< HEAD
    """
    Root endpoint for the AI Chat API.
    Returns a welcome message.
    """
    return {"message": "AI Chat API - Welcome to the backend service"}
=======
    return {"message": "AI Chat API - Welcome to the backend service"}
>>>>>>> a3238313
<|MERGE_RESOLUTION|>--- conflicted
+++ resolved
@@ -40,12 +40,8 @@
 
 @app.get("/", tags=["Root"])
 async def root():
-<<<<<<< HEAD
     """
     Root endpoint for the AI Chat API.
     Returns a welcome message.
     """
     return {"message": "AI Chat API - Welcome to the backend service"}
-=======
-    return {"message": "AI Chat API - Welcome to the backend service"}
->>>>>>> a3238313
